--- conflicted
+++ resolved
@@ -11,20 +11,12 @@
 clap = { version = "4.5.36", features = ["derive", "cargo"] }
 cpu-time = "1.0.0"
 concolor-clap = "0.1.0"
-<<<<<<< HEAD
-highs = { path = "../../highs" }
-#highs = { git = "https://github.com/chrjabs/highs.git", branch = "integer-vars" }
+highs = "1.9.0"
 hitting-sets = { path = "./hitting-sets" }
-itertools = "0.13.0"
-maxpre = { version = "0.2.2", path = "./maxpre-rs", features = ["multiopt"] }
-pidgeons = { version = "0.1.0", path = "./rustsat/pidgeons" }
-rustsat = { version = "0.5.0", path = "./rustsat", features = [
-=======
 itertools = "0.14.0"
 maxpre = { version = "0.2.3", path = "./maxpre-rs", features = ["multiopt"] }
 pigeons = { version = "0.1.1", path = "./rustsat/pigeons" }
 rustsat = { version = "0.7.1", path = "./rustsat", features = [
->>>>>>> 7345eb31
   "multiopt",
   "internals",
   "proof-logging",
@@ -57,14 +49,9 @@
 cpu-time.workspace = true
 clap.workspace = true
 concolor-clap.workspace = true
-<<<<<<< HEAD
 hitting-sets.workspace = true
-maxpre.workspace = true
-pidgeons.workspace = true
-=======
 maxpre = { workspace = true, optional = true }
 pigeons.workspace = true
->>>>>>> 7345eb31
 rustsat.workspace = true
 rustsat-cadical.workspace = true
 scuttle-core = { workspace = true, features = ["clap"] }
@@ -81,4 +68,8 @@
 
 [profile.profiling]
 inherits = "release"
-debug = 1+debug = 1
+
+[patch.crates-io]
+highs = { git = "https://github.com/chrjabs/highs.git", branch = "integer-vars" }
+highs-sys = { git = "https://github.com/chrjabs/highs-sys.git", branch = "bindgen-0.71" }