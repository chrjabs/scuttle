--- conflicted
+++ resolved
@@ -27,13 +27,6 @@
 type Bos<PBE, CE, OInit = CaDiCaLDefaultInit> =
     BiOptSat<Oracle, PBE, CE, io::BufWriter<fs::File>, OInit>;
 /// Lower-bounding instantiation used
-<<<<<<< HEAD
-type Lb<OInit = CaDiCaLDefaultInit> =
-    LowerBounding<Oracle, pb::DbGte, card::DbTotalizer, io::BufWriter<fs::File>, OInit>;
-/// Paretop-k IHS instantiation used
-type Ihs<OInit = CaDiCaLDefaultInit> =
-    ParetoIhs<Oracle, hitting_sets::HighsSolver, io::BufWriter<fs::File>, OInit>;
-=======
 type Lb<OInit = CaDiCaLDefaultInit> = LowerBounding<
     Oracle,
     pb::GeneralizedTotalizer,
@@ -41,10 +34,12 @@
     io::BufWriter<fs::File>,
     OInit,
 >;
->>>>>>> 7345eb31
+/// Paretop-k IHS instantiation used
+type Ihs<OInit = CaDiCaLDefaultInit> =
+    ParetoIhs<Oracle, hitting_sets::HighsSolver, io::BufWriter<fs::File>, OInit>;
 
 macro_rules! run {
-    // with CB and proof
+    // with proof
     ($slv:ident, $inst:expr, $proof:expr, $prepro:expr, $reindexer:expr, $kernel_opts:expr, $cb_opts:expr, $cli:expr) => {
         if let Some(proof) = $proof {
             let mut alg = setup_alg_cert::<$slv>($cli, $inst, $kernel_opts, proof)?;
@@ -83,16 +78,10 @@
         };
         post_solve(alg, $cli, $prepro, $reindexer)?;
     }};
-    // without CB and proof
-    (no-cb-no-proof: $slv:ident, $inst:expr, $prepro:expr, $reindexer:expr, $kernel_opts:expr, $cli:expr) => {{
-        let mut alg = setup_alg::<$slv>($cli, $inst, $kernel_opts)?;
-        handle_termination(alg.solve($cli.limits), $cli)?;
-        post_solve(alg, $cli, $prepro, $reindexer)?;
-    }};
 }
 
 macro_rules! dispatch_options {
-    // with CB and proof
+    // with proof
     ($slv:ident, $inst:expr, $proof:expr, $prepro:expr, $reindexer:expr, $kernel_opts:expr, $cb_opts:expr, $cli:expr) => {
         match $cli.cadical_config {
             CadicalConfig::Default => run!(
@@ -166,26 +155,6 @@
             }
         }
     };
-    // without CB and proof
-    (no-cb-no-proof: $slv:ident, $inst:expr, $prepro:expr, $reindexer:expr, $kernel_opts:expr, $cli:expr) => {
-        match $cli.cadical_config {
-            CadicalConfig::Default => {
-                run!(no-cb-no-proof: $slv, $inst, $prepro, $reindexer, $kernel_opts, $cli)
-            }
-            CadicalConfig::Plain => {
-                type Slv = $slv<CaDiCaLPlainInit>;
-                run!(no-cb-no-proof: Slv, $inst, $prepro, $reindexer, $kernel_opts, $cli)
-            }
-            CadicalConfig::Sat => {
-                type Slv = $slv<CaDiCaLSatInit>;
-                run!(no-cb-no-proof: Slv, $inst, $prepro, $reindexer, $kernel_opts, $cli)
-            }
-            CadicalConfig::Unsat => {
-                type Slv = $slv<CaDiCaLUnsatInit>;
-                run!(no-cb-no-proof: Slv, $inst, $prepro, $reindexer, $kernel_opts, $cli)
-            }
-        }
-    };
 }
 
 fn main() -> anyhow::Result<()> {
