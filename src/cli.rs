//! # Command Line Interface for the Solver Binary

use std::io::Error as IOError;
use std::path::PathBuf;
use std::time::Duration;
use std::{
    fmt::{self},
    io::Write,
};

use clap::{crate_authors, crate_name, crate_version, Args, Parser, Subcommand, ValueEnum};
use cpu_time::ProcessTime;
use rustsat::{
    instances::fio,
    solvers::{SolverResult, SolverStats},
};
use scuttle_core::prepro::FileFormat;
use scuttle_core::{
    options::{
        AfterCbOptions, CoreBoostingOptions, EnumOptions, HeurImprOptions, HeurImprWhen,
        KernelOptions,
    },
    types::{NonDomPoint, ParetoFront},
    EncodingStats, Limits, Phase, Stats, Termination, WriteSolverLog,
};
use termcolor::{Buffer, BufferWriter, Color, ColorSpec, WriteColor};

macro_rules! none_if_zero {
    ($val:expr) => {
        if $val == 0 {
            None
        } else {
            Some($val)
        }
    };
}

#[derive(Parser)]
#[command(author, version, about, long_about = None)]
struct CliArgs {
    #[command(subcommand)]
    command: AlgorithmCommand,
<<<<<<< HEAD
}

#[derive(Subcommand)]
enum AlgorithmCommand {
    /// P-Minimal model enumeration - Soh et al. CP'17
    PMinimal {
        #[command(flatten)]
        shared: SharedArgs,
        #[command(flatten)]
        cb: CoreBoostingArgs,
    },
    /// BiOptSat Linear Sat-Unsat - Jabs et al. SAT'22
    Bioptsat {
        #[command(flatten)]
        shared: SharedArgs,
        #[command(flatten)]
        obj_encs: ObjEncArgs,
        #[command(flatten)]
        cb: CoreBoostingArgs,
    },
    /// Lower-bounding search - Cortes et al. TACAS'23
    LowerBounding {
        #[command(flatten)]
        shared: SharedArgs,
        #[command(flatten)]
        cb: CoreBoostingArgs,
        /// Log fence updates
        #[arg(long)]
        log_fence: bool,
    },
    /// Paretop-k IHS
    ParetoIhs {
        #[command(flatten)]
        shared: SharedArgs,
        /// Whether to perform core boosting before running the algorithm
        #[arg(long, default_value_t = Bool::True)]
        core_boosting: Bool,
        /// Log extracted hitting set values
        #[arg(long)]
        log_hitting_sets: bool,
    },
}

#[derive(Args)]
struct SharedArgs {
=======
>>>>>>> 7345eb31
    /// Reserve variables for the encodings in advance
    #[arg(long, default_value_t = Bool::from(KernelOptions::default().reserve_enc_vars), global = true)]
    reserve_encoding_vars: Bool,
    /// Use solution-guided search, aka phasing literals according to found solutions
    #[arg(long, default_value_t = Bool::from(KernelOptions::default().solution_guided_search), global = true)]
    solution_guided_search: Bool,
    /// When to perform solution tightening
    #[arg(long, default_value_t = HeurImprOptions::default().solution_tightening, global = true)]
    solution_tightening: HeurImprWhen,
    /// Whether to perform core trimming in core-guided algorithms
    #[arg(long, default_value_t = Bool::from(KernelOptions::default().core_trimming), global = true)]
    core_trimming: Bool,
    /// Whether to perform core trimming in core-guided algorithms
    #[arg(long, default_value_t = Bool::from(KernelOptions::default().core_minimization), global = true)]
    core_minimization: Bool,
    /// Whether to perform core exhaustion in OLL
    #[arg(long, default_value_t = Bool::from(KernelOptions::default().core_exhaustion), global = true)]
    core_exhaustion: Bool,
    /// The CaDiCaL profile to use
    #[arg(long, default_value_t = CadicalConfig::Default, global = true)]
    cadical_config: CadicalConfig,
    #[command(flatten)]
    cb: CoreBoostingArgs,
    #[command(flatten)]
    enumeration: EnumArgs,
    #[command(flatten)]
    prepro: PreproArgs,
    #[command(flatten)]
    limits: LimitArgs,
    #[command(flatten)]
    log: LogArgs,
}

impl CliArgs {
    fn kernel_opts(&self, store_cnf: bool) -> KernelOptions {
        KernelOptions {
            enumeration: match self.enumeration.enumeration {
                EnumOptionsArg::NoEnum => EnumOptions::NoEnum,
                EnumOptionsArg::Solutions => {
                    EnumOptions::Solutions(none_if_zero!(self.enumeration.enumeration_limit))
                }
                EnumOptionsArg::ParetoMCS => {
                    EnumOptions::PMCSs(none_if_zero!(self.enumeration.enumeration_limit))
                }
            },
            reserve_enc_vars: self.reserve_encoding_vars.into(),
            heuristic_improvements: HeurImprOptions {
                solution_tightening: self.solution_tightening,
            },
            solution_guided_search: self.solution_guided_search.into(),
            core_trimming: self.core_trimming.into(),
            core_minimization: self.core_minimization.into(),
            core_exhaustion: self.core_exhaustion.into(),
            store_cnf,
        }
    }
}

#[derive(Subcommand, Clone)]
enum AlgorithmCommand {
    /// P-Minimal model enumeration - Soh et al. CP'17
    PMinimal {
        #[command(flatten)]
        file: FileArgs,
        #[command(flatten)]
        proof: ProofArgs,
    },
    /// BiOptSat Linear Sat-Unsat - Jabs et al. SAT'22
    Bioptsat {
        #[command(flatten)]
        obj_encs: ObjEncArgs,
        #[command(flatten)]
        file: FileArgs,
        #[command(flatten)]
        proof: ProofArgs,
    },
    /// Lower-bounding search - Cortes et al. TACAS'23
    LowerBounding {
        /// Log fence updates
        #[arg(long)]
        log_fence: bool,
        #[command(flatten)]
        file: FileArgs,
        #[command(flatten)]
        proof: ProofArgs,
    },
}

#[derive(Args)]
struct SharedArgs {}

#[derive(Args, Copy, Clone)]
struct ObjEncArgs {
    /// The encoding to use for weighted objectives
    #[arg(long, default_value_t = PbEncoding::default())]
    obj_pb_encoding: PbEncoding,
    /// The encoding to use for unweighted objectivesh
    #[arg(long, default_value_t = CardEncoding::default())]
    obj_card_encoding: CardEncoding,
}

#[derive(Args, Copy, Clone)]
#[command(next_help_heading = "Core-boosting options")]
struct CoreBoostingArgs {
    /// Whether to perform core boosting before running the algorithm
    #[arg(long, default_value_t = Bool::True, global = true)]
    core_boosting: Bool,
    /// If true, don't merge OLL totalizers into GTE but ignore the totalizer structure.
    #[arg(long, default_value_t = CoreBoostingOptions::default().rebase.into(), global = true)]
    rebase_encodings: Bool,
    /// Whether to reset the oracle after finding a global ideal point, i.e., core boosting
    #[arg(long, default_value_t = matches!(CoreBoostingOptions::default().after, AfterCbOptions::Reset).into(), global = true)]
    reset_after_cb: Bool,
    /// Whether to perform inprocessing, i.e., preprocessing after core boosting
    #[arg(long, default_value_t = matches!(CoreBoostingOptions::default().after, AfterCbOptions::Inpro(_)).into())]
    #[cfg(feature = "maxpre")]
    inprocessing: Bool,
    /// [Disabled at compile time] Whether to perform inprocessing, i.e., preprocessing after core boosting
    #[arg(long, default_value_t = Disabled::False, global = true)]
    #[cfg(not(feature = "maxpre"))]
    inprocessing: Disabled,
}

impl CoreBoostingArgs {
    fn parse(
        self,
        #[cfg(feature = "maxpre")] prepro_techs: String,
    ) -> (Option<CoreBoostingOptions>, bool) {
        if self.core_boosting == Bool::False {
            return (None, false);
        }
        let after = if self.reset_after_cb.into() {
            AfterCbOptions::Reset
        } else {
            AfterCbOptions::Nothing
        };
        #[cfg(feature = "maxpre")]
        let after = if self.inprocessing.into() {
            AfterCbOptions::Inpro(prepro_techs)
        } else {
            after
        };
        let store_cnf = self.inprocessing.into() || self.reset_after_cb.into();
        (
            Some(CoreBoostingOptions {
                rebase: self.rebase_encodings.into(),
                after,
            }),
            store_cnf,
        )
    }
}

#[derive(Args, Copy, Clone)]
#[command(next_help_heading = "Enumeration options")]
struct EnumArgs {
    /// The type of enumeration to perform at each non-dominated point
    #[arg(long, default_value_t = EnumOptionsArg::NoEnum, global = true)]
    enumeration: EnumOptionsArg,
    /// The limit for enumeration at each non-dominated point (0 for no limit)
    #[arg(long, default_value_t = 0, global = true)]
    enumeration_limit: usize,
}

#[derive(Args)]
#[command(next_help_heading = "Preprocessing options")]
struct PreproArgs {
    /// Reindex the variables in the instance before solving
    #[arg(long, default_value_t = Bool::from(false), global = true)]
    reindexing: Bool,
    /// Preprocess the instance with MaxPre before solving
    #[arg(long, default_value_t = Bool::from(false), global = true)]
    #[cfg(feature = "maxpre")]
    preprocessing: Bool,
    /// [Disabled at compile time] Preprocess the instance with MaxPre before solving
    #[arg(long, default_value_t = Disabled::False, global = true)]
    #[cfg(not(feature = "maxpre"))]
    preprocessing: Disabled,
    /// The preprocessing technique string to use
    #[arg(long, default_value_t = String::from("[[uvsrgc]VRTG]"), global = true)]
    maxpre_techniques: String,
    /// Reindex the variables in MaxPre
    #[arg(long, default_value_t = Bool::from(false), global = true)]
    #[cfg(feature = "maxpre")]
    maxpre_reindexing: Bool,
    /// [Disabled at compile time] Reindex the variables in MaxPre
    #[arg(long, default_value_t = Disabled::False, global = true)]
    #[cfg(not(feature = "maxpre"))]
    maxpre_reindexing: Disabled,
}

#[derive(Args, Copy, Clone)]
#[command(next_help_heading = "Solver limits")]
struct LimitArgs {
    /// Limit the number of non-dominated points to enumerate (0 is no limit)
    #[arg(long, default_value_t = 0, global = true)]
    pp_limit: usize,
    /// Limit the number of solutions to enumerate (0 is no limit)
    #[arg(long, default_value_t = 0, global = true)]
    sol_limit: usize,
    /// Limit the number of candidates to consider (0 is not limit)
    #[arg(long, default_value_t = 0, global = true)]
    candidate_limit: usize,
    /// Limit the number of SAT oracle calls (0 is not limit)
    #[arg(long, default_value_t = 0, global = true)]
    oracle_call_limit: usize,
}

impl From<LimitArgs> for Limits {
    fn from(value: LimitArgs) -> Self {
        Limits {
            pps: none_if_zero!(value.pp_limit),
            sols: none_if_zero!(value.sol_limit),
            candidates: none_if_zero!(value.candidate_limit),
            oracle_calls: none_if_zero!(value.oracle_call_limit),
        }
    }
}

#[derive(Args, Clone)]
struct FileArgs {
    /// The file format of the input file. With infer, the file format is
    /// inferred from the file extension.
    #[arg(long, value_enum, default_value_t = FileFormat::Infer, global=true)]
    file_format: FileFormat,
    /// The index in the OPB file to treat as the lowest variable
    #[arg(long, default_value_t = 1, global = true)]
    first_var_idx: u32,
    /// The path to the instance file to load. Compressed files with an
    /// extension like `.bz2` or `.gz` can be read.
    inst_path: PathBuf,
}

#[derive(Args, Copy, Clone)]
#[command(next_help_heading = "Printing options")]
struct LogArgs {
    #[command(flatten)]
    color: concolor_clap::Color,
    /// Print the solver configuration
    #[arg(long, global = true)]
    print_solver_config: bool,
    /// Print solutions as binary assignments
    #[arg(long, global = true)]
    print_solutions: bool,
    /// Don't print statistics
    #[arg(long, global = true)]
    no_print_stats: bool,
    /// Verbosity of the solver output
    #[arg(short, long, default_value_t = 0, global = true)]
    verbosity: u8,
    /// Log candidates along the search trace
    #[arg(long, global = true)]
    log_candidates: bool,
    /// Log found solutions as they are discovered
    #[arg(long, global = true)]
    log_solutions: bool,
    /// Log non-dominated points as they are discovered
    #[arg(long, global = true)]
    log_non_dom: bool,
    /// Log SAT oracle calls
    #[arg(long, global = true)]
    log_oracle_calls: bool,
    /// Log heuristic objective improvement
    #[arg(long, global = true)]
    log_heuristic_obj_improvement: bool,
    /// Log extracted cores
    #[arg(long, global = true)]
    log_cores: bool,
    /// Log routine starts and ends till a given depth
    #[arg(long, default_value_t = 0, global = true)]
    log_routines: usize,
    /// Log ideal and nadir points
    #[arg(long, global = true)]
    log_bound_points: bool,
    /// Log inprocessing
    #[arg(long, global = true)]
    log_inprocessing: bool,
}

impl From<LogArgs> for LoggerConfig {
    fn from(value: LogArgs) -> Self {
        LoggerConfig {
            log_candidates: value.log_candidates || value.verbosity >= 2,
            log_solutions: value.log_solutions,
            log_non_dom: value.log_non_dom || value.verbosity >= 1,
            log_oracle_calls: value.log_oracle_calls || value.verbosity >= 3,
            #[cfg(feature = "sol-tightening")]
            log_heuristic_obj_improvement: value.log_heuristic_obj_improvement
                || value.verbosity >= 3,
            log_fence: false,
            log_routines: std::cmp::max(value.log_routines, value.verbosity as usize * 2),
            log_bound_points: value.log_bound_points || value.verbosity >= 2,
            log_cores: value.log_cores || value.verbosity >= 2,
            log_inpro: value.log_inprocessing || value.verbosity >= 1,
            log_hitting_sets: false,
        }
    }
}

#[derive(Args, Clone)]
struct ProofArgs {
    /// The path to write the VeriPB proof to. If not provided, will not write a proof.
    proof_path: Option<PathBuf>,
    /// The path to output the VeriPB input to.
    ///
    /// VeriPB does not natively understand multi-objective input files, so Scuttle will write only
    /// the constraints to a separate OPB file for VeriPB to use as input, while the objectives are
    /// written to the proof as an order.
    veripb_input_path: Option<PathBuf>,
}

impl ProofArgs {
    fn proof_paths(self) -> Option<(PathBuf, Option<PathBuf>)> {
        self.proof_path.map(|pp| (pp, self.veripb_input_path))
    }
}

#[derive(Copy, Clone, PartialEq, Eq, ValueEnum, Default)]
pub enum PbEncoding {
    /// Generalized totalizer encoding - Joshi et al. CP'15
    #[default]
    Gte,
    // /// Dynamic polynomial watchdog encoding - Paxian et al. SAT'18
    // Dpw,
}

impl fmt::Display for PbEncoding {
    fn fmt(&self, f: &mut fmt::Formatter<'_>) -> fmt::Result {
        match self {
            PbEncoding::Gte => write!(f, "gte"),
            // PbEncoding::Dpw => write!(f, "dpw"),
        }
    }
}

#[derive(Copy, Clone, PartialEq, Eq, ValueEnum, Default)]
pub enum CardEncoding {
    /// Totalizer encoding - Ballieux and Boufkhad CP'03
    #[default]
    Tot,
}

impl fmt::Display for CardEncoding {
    fn fmt(&self, f: &mut fmt::Formatter<'_>) -> fmt::Result {
        match self {
            CardEncoding::Tot => write!(f, "tot"),
        }
    }
}

#[derive(Copy, Clone, PartialEq, Eq, ValueEnum)]
pub enum Bool {
    /// Turn on feature
    True,
    /// Turn off feature
    False,
}

impl From<Bool> for bool {
    fn from(val: Bool) -> Self {
        val == Bool::True
    }
}

impl fmt::Display for Bool {
    fn fmt(&self, f: &mut fmt::Formatter<'_>) -> fmt::Result {
        match self {
            Bool::True => write!(f, "true"),
            Bool::False => write!(f, "false"),
        }
    }
}

impl From<bool> for Bool {
    fn from(val: bool) -> Self {
        if val {
            Bool::True
        } else {
            Bool::False
        }
    }
}

#[derive(Copy, Clone, PartialEq, Eq, ValueEnum)]
enum Disabled {
    /// Turn off feature
    False,
}

impl From<Disabled> for bool {
    fn from(_: Disabled) -> Self {
        false
    }
}

impl fmt::Display for Disabled {
    fn fmt(&self, f: &mut fmt::Formatter<'_>) -> fmt::Result {
        match self {
            Disabled::False => write!(f, "false"),
        }
    }
}

#[derive(Copy, Clone, PartialEq, Eq, ValueEnum)]
pub enum CadicalConfig {
    /// Set default advanced internal options
    Default,
    /// Disable all internal preprocessing options
    Plain,
    /// Set internal options to target satisfiable instances
    Sat,
    /// Set internal options to target unsatisfiable instances
    Unsat,
}

impl fmt::Display for CadicalConfig {
    fn fmt(&self, f: &mut fmt::Formatter<'_>) -> fmt::Result {
        match self {
            CadicalConfig::Default => write!(f, "default"),
            CadicalConfig::Plain => write!(f, "plain"),
            CadicalConfig::Sat => write!(f, "sat"),
            CadicalConfig::Unsat => write!(f, "unsat"),
        }
    }
}

impl From<CadicalConfig> for rustsat_cadical::Config {
    fn from(cfg: CadicalConfig) -> Self {
        match cfg {
            CadicalConfig::Default => rustsat_cadical::Config::Default,
            CadicalConfig::Plain => rustsat_cadical::Config::Plain,
            CadicalConfig::Sat => rustsat_cadical::Config::Sat,
            CadicalConfig::Unsat => rustsat_cadical::Config::Unsat,
        }
    }
}

#[derive(Default, Copy, Clone, PartialEq, Eq, ValueEnum)]
pub enum EnumOptionsArg {
    #[default]
    /// Don't enumerate at each non-dominated point
    NoEnum,
    /// Enumerate Pareto-optimal solutions (with an optional limit) at each
    /// non-dominated point using the provided blocking clause generator
    Solutions,
    /// Enumerate Pareto-MCSs (with an optional limit) at each non-dominated point
    ParetoMCS,
}

impl fmt::Display for EnumOptionsArg {
    fn fmt(&self, f: &mut fmt::Formatter<'_>) -> fmt::Result {
        match self {
            EnumOptionsArg::NoEnum => write!(f, "no-enum"),
            EnumOptionsArg::Solutions => write!(f, "solutions"),
            EnumOptionsArg::ParetoMCS => write!(f, "pareto-mcs"),
        }
    }
}

pub struct Cli {
    pub limits: Limits,
    pub file_format: FileFormat,
    pub opb_options: fio::opb::Options,
    pub inst_path: PathBuf,
    #[cfg(feature = "maxpre")]
    pub preprocessing: bool,
    #[cfg(feature = "maxpre")]
    pub maxpre_techniques: String,
    pub reindexing: bool,
    #[cfg(feature = "maxpre")]
    pub maxpre_reindexing: bool,
    pub cadical_config: CadicalConfig,
    stdout: BufferWriter,
    stderr: BufferWriter,
    print_solver_config: bool,
    print_solutions: bool,
    print_stats: bool,
    color: concolor_clap::Color,
    logger_config: LoggerConfig,
    pub alg: Algorithm,
    pub proof_paths: Option<(PathBuf, Option<PathBuf>)>,
}

pub enum Algorithm {
    PMinimal(KernelOptions, Option<CoreBoostingOptions>),
    BiOptSat(
        KernelOptions,
        PbEncoding,
        CardEncoding,
        Option<CoreBoostingOptions>,
    ),
    LowerBounding(KernelOptions, Option<CoreBoostingOptions>),
    ParetoIhs(KernelOptions, Option<CoreBoostingOptions>),
}

impl fmt::Display for Algorithm {
    fn fmt(&self, f: &mut fmt::Formatter<'_>) -> fmt::Result {
        match self {
            Algorithm::PMinimal(..) => write!(f, "p-pminimal"),
            Algorithm::BiOptSat(..) => write!(f, "bioptsat"),
            Algorithm::LowerBounding(..) => write!(f, "lower-bounding"),
            Algorithm::ParetoIhs(..) => write!(f, "pareto-ihs"),
        }
    }
}

impl Cli {
    pub fn init() -> Self {
        let stdout = |color: concolor_clap::Color| {
            BufferWriter::stdout(match color.color {
                concolor_clap::ColorChoice::Always => termcolor::ColorChoice::Always,
                concolor_clap::ColorChoice::Never => termcolor::ColorChoice::Never,
                concolor_clap::ColorChoice::Auto => {
                    if atty::is(atty::Stream::Stdout) {
                        termcolor::ColorChoice::Auto
                    } else {
                        termcolor::ColorChoice::Never
                    }
                }
            })
        };
        let stderr = |color: concolor_clap::Color| {
            BufferWriter::stderr(match color.color {
                concolor_clap::ColorChoice::Always => termcolor::ColorChoice::Always,
                concolor_clap::ColorChoice::Never => termcolor::ColorChoice::Never,
                concolor_clap::ColorChoice::Auto => {
                    if atty::is(atty::Stream::Stderr) {
                        termcolor::ColorChoice::Auto
                    } else {
                        termcolor::ColorChoice::Never
                    }
                }
            })
        };
        let args = CliArgs::parse();
        let (cb, store_cnf) = args.cb.parse(
            #[cfg(feature = "maxpre")]
            args.prepro.maxpre_techniques.clone(),
        );
        let kernel_opts = args.kernel_opts(store_cnf);
        match args.command {
            AlgorithmCommand::PMinimal { file, proof } => {
                let proof_paths = proof.proof_paths();
                Cli {
                    limits: args.limits.into(),
                    file_format: file.file_format,
                    opb_options: fio::opb::Options {
                        first_var_idx: file.first_var_idx,
                        ..Default::default()
                    },
                    inst_path: file.inst_path.clone(),
                    #[cfg(feature = "maxpre")]
                    preprocessing: args.prepro.preprocessing.into(),
                    #[cfg(feature = "maxpre")]
                    maxpre_techniques: args.prepro.maxpre_techniques.clone(),
                    reindexing: args.prepro.reindexing.into(),
                    #[cfg(feature = "maxpre")]
                    maxpre_reindexing: args.prepro.maxpre_reindexing.into(),
                    cadical_config: args.cadical_config,
                    stdout: stdout(args.log.color),
                    stderr: stderr(args.log.color),
                    print_solver_config: args.log.print_solver_config,
                    print_solutions: args.log.print_solutions,
                    print_stats: !args.log.no_print_stats,
                    color: args.log.color,
                    logger_config: args.log.into(),
                    alg: Algorithm::PMinimal(kernel_opts, cb),
                    proof_paths,
                }
            }
            AlgorithmCommand::Bioptsat {
                file,
                proof,
                obj_encs,
            } => {
                let proof_paths = proof.proof_paths();
                Cli {
                    limits: args.limits.into(),
                    file_format: file.file_format,
                    opb_options: fio::opb::Options {
                        first_var_idx: file.first_var_idx,
                        ..Default::default()
                    },
                    inst_path: file.inst_path.clone(),
                    #[cfg(feature = "maxpre")]
                    preprocessing: args.prepro.preprocessing.into(),
                    #[cfg(feature = "maxpre")]
                    maxpre_techniques: args.prepro.maxpre_techniques.clone(),
                    reindexing: args.prepro.reindexing.into(),
                    #[cfg(feature = "maxpre")]
                    maxpre_reindexing: args.prepro.maxpre_reindexing.into(),
                    cadical_config: args.cadical_config,
                    stdout: stdout(args.log.color),
                    stderr: stderr(args.log.color),
                    print_solver_config: args.log.print_solver_config,
                    print_solutions: args.log.print_solutions,
                    print_stats: !args.log.no_print_stats,
                    color: args.log.color,
                    logger_config: args.log.into(),
                    alg: Algorithm::BiOptSat(
                        kernel_opts,
                        obj_encs.obj_pb_encoding,
                        obj_encs.obj_card_encoding,
                        cb,
                    ),
                    proof_paths,
                }
            }
            AlgorithmCommand::LowerBounding {
                file,
                proof,
                log_fence,
            } => {
                let proof_paths = proof.proof_paths();
                Cli {
                    limits: args.limits.into(),
                    file_format: file.file_format,
                    opb_options: fio::opb::Options {
                        first_var_idx: file.first_var_idx,
                        ..Default::default()
                    },
                    inst_path: file.inst_path.clone(),
                    #[cfg(feature = "maxpre")]
                    preprocessing: args.prepro.preprocessing.into(),
                    #[cfg(feature = "maxpre")]
                    maxpre_techniques: args.prepro.maxpre_techniques.clone(),
                    reindexing: args.prepro.reindexing.into(),
                    #[cfg(feature = "maxpre")]
                    maxpre_reindexing: args.prepro.maxpre_reindexing.into(),
                    cadical_config: args.cadical_config,
                    stdout: stdout(args.log.color),
                    stderr: stderr(args.log.color),
                    print_solver_config: args.log.print_solver_config,
                    print_solutions: args.log.print_solutions,
                    print_stats: !args.log.no_print_stats,
                    color: args.log.color,
                    logger_config: LoggerConfig {
                        log_fence: log_fence || args.log.verbosity >= 2,
                        ..args.log.into()
                    },
                    alg: Algorithm::LowerBounding(kernel_opts, cb),
                    proof_paths,
                }
            }
            AlgorithmCommand::ParetoIhs {
                shared,
                core_boosting,
                log_hitting_sets,
            } => {
                let cb = if core_boosting == Bool::True {
                    // NOTE: dummy options, simply to signify that we want to perform coreboosting
                    // the IHS algorithm doesn't support the same options as the other algorithms
                    Some(CoreBoostingOptions::default())
                } else {
                    None
                };
                Cli {
                    limits: (&shared.limits).into(),
                    file_format: shared.file.file_format,
                    opb_options: fio::opb::Options {
                        first_var_idx: shared.file.first_var_idx,
                        ..Default::default()
                    },
                    inst_path: shared.file.inst_path.clone(),
                    preprocessing: shared.prepro.preprocessing.into(),
                    maxpre_techniques: shared.prepro.maxpre_techniques.clone(),
                    reindexing: shared.prepro.reindexing.into(),
                    maxpre_reindexing: shared.prepro.maxpre_reindexing.into(),
                    cadical_config: shared.cadical_config.into(),
                    stdout: stdout(shared.log.color),
                    stderr: stderr(shared.log.color),
                    print_solver_config: shared.log.print_solver_config,
                    print_solutions: shared.log.print_solutions,
                    print_stats: !shared.log.no_print_stats,
                    color: shared.log.color,
                    logger_config: LoggerConfig {
                        log_hitting_sets: log_hitting_sets || shared.log.verbosity >= 2,
                        ..(&shared.log).into()
                    },
                    alg: Algorithm::ParetoIhs(kernel_opts(shared, false), cb),
                    proof_paths: None,
                }
            }
        }
    }

    pub fn new_cli_logger(&self) -> CliLogger {
        CliLogger {
            stdout: BufferWriter::stdout(match self.color.color {
                concolor_clap::ColorChoice::Always => termcolor::ColorChoice::Always,
                concolor_clap::ColorChoice::Never => termcolor::ColorChoice::Never,
                concolor_clap::ColorChoice::Auto => {
                    if atty::is(atty::Stream::Stdout) {
                        termcolor::ColorChoice::Auto
                    } else {
                        termcolor::ColorChoice::Never
                    }
                }
            }),
            config: self.logger_config.clone(),
            routine_stack: vec![],
        }
    }

    pub fn warning(&self, msg: &str) -> Result<(), IOError> {
        let mut buffer = self.stderr.buffer();
        buffer.set_color(ColorSpec::new().set_bold(true).set_fg(Some(Color::Yellow)))?;
        write!(buffer, "warning")?;
        buffer.reset()?;
        buffer.set_color(ColorSpec::new().set_bold(true))?;
        write!(buffer, ": ")?;
        buffer.reset()?;
        writeln!(buffer, "{}", msg)?;
        self.stderr.print(&buffer)?;
        Ok(())
    }

    pub fn error(&self, msg: &str) -> Result<(), IOError> {
        let mut buffer = self.stderr.buffer();
        buffer.set_color(ColorSpec::new().set_bold(true).set_fg(Some(Color::Red)))?;
        write!(buffer, "error")?;
        buffer.reset()?;
        buffer.set_color(ColorSpec::new().set_bold(true))?;
        write!(buffer, ": ")?;
        buffer.reset()?;
        writeln!(buffer, "{}", msg)?;
        self.stderr.print(&buffer)?;
        Ok(())
    }

    pub fn info(&self, msg: &str) -> Result<(), IOError> {
        let mut buffer = self.stdout.buffer();
        buffer.set_color(ColorSpec::new().set_bold(true).set_fg(Some(Color::Blue)))?;
        write!(buffer, "info")?;
        buffer.reset()?;
        buffer.set_color(ColorSpec::new().set_bold(true))?;
        write!(buffer, ": ")?;
        buffer.reset()?;
        writeln!(buffer, "{}", msg)?;
        self.stdout.print(&buffer)?;
        Ok(())
    }

    pub fn log_termination(&self, term: &Termination) -> Result<(), IOError> {
        let msg = &format!("{}", term);
        self.warning(msg)
    }

    pub fn print_header(&self) -> Result<(), IOError> {
        let mut buffer = self.stdout.buffer();
        buffer.set_color(ColorSpec::new().set_bold(true).set_fg(Some(Color::Green)))?;
        write!(buffer, "{}", crate_name!())?;
        buffer.reset()?;
        buffer.set_color(ColorSpec::new().set_bold(true))?;
        writeln!(buffer, " ({})", crate_version!())?;
        buffer.reset()?;
        writeln!(buffer, "{}", crate_authors!("\n"))?;
        write!(buffer, "algorithm: ")?;
        buffer.set_color(ColorSpec::new().set_fg(Some(Color::Green)))?;
        writeln!(buffer, "{}", self.alg)?;
        buffer.reset()?;
        buffer.set_color(ColorSpec::new().set_bold(true))?;
        write!(buffer, "==============================")?;
        buffer.reset()?;
        writeln!(buffer)?;
        self.stdout.print(&buffer)?;
        Ok(())
    }

    pub fn print_solver_config(&self) -> Result<(), IOError> {
        if self.print_solver_config {
            let mut buffer = self.stdout.buffer();
            Self::start_block(&mut buffer)?;
            buffer.set_color(ColorSpec::new().set_bold(true).set_fg(Some(Color::Blue)))?;
            write!(buffer, "Solver Config")?;
            buffer.reset()?;
            buffer.set_color(ColorSpec::new().set_bold(true))?;
            writeln!(buffer, ": ")?;
            buffer.reset()?;
            match &self.alg {
                Algorithm::PMinimal(opts, cb_opts) | Algorithm::LowerBounding(opts, cb_opts) => {
                    Self::print_parameter(
                        &mut buffer,
                        "enumeration",
                        EnumPrinter::new(opts.enumeration),
                    )?;
                    Self::print_parameter(&mut buffer, "reserve-enc-vars", opts.reserve_enc_vars)?;
                    Self::print_parameter(&mut buffer, "core-boosting", cb_opts.is_some())?;
                }
                Algorithm::BiOptSat(opts, pb_enc, card_enc, cb_opts) => {
                    Self::print_parameter(
                        &mut buffer,
                        "enumeration",
                        EnumPrinter::new(opts.enumeration),
                    )?;
                    Self::print_parameter(&mut buffer, "reserve-enc-vars", opts.reserve_enc_vars)?;
                    Self::print_parameter(&mut buffer, "obj-pb-encoding", pb_enc)?;
                    Self::print_parameter(&mut buffer, "obj-card-encoding", card_enc)?;
                    Self::print_parameter(&mut buffer, "core-boosting", cb_opts.is_some())?;
                }
                Algorithm::ParetoIhs(_, cb_opts) => {
                    Self::print_parameter(&mut buffer, "core-boosting", cb_opts.is_some())?;
                }
            }
            Self::print_parameter(&mut buffer, "pp-limit", OptVal::new(self.limits.pps))?;
            Self::print_parameter(&mut buffer, "sol-limit", OptVal::new(self.limits.sols))?;
            Self::print_parameter(
                &mut buffer,
                "candidate-limit",
                OptVal::new(self.limits.candidates),
            )?;
            Self::print_parameter(
                &mut buffer,
                "oracle-call-limit",
                OptVal::new(self.limits.oracle_calls),
            )?;
            Self::end_block(&mut buffer)?;
            self.stdout.print(&buffer)?;
        }
        Ok(())
    }

    pub fn print_pareto_front<S: Clone + Eq + fmt::Display>(
        &self,
        pareto_front: ParetoFront<S>,
    ) -> Result<(), IOError> {
        let mut buffer = self.stdout.buffer();
        Self::start_block(&mut buffer)?;
        buffer.set_color(ColorSpec::new().set_bold(true).set_fg(Some(Color::Blue)))?;
        write!(buffer, "Discovered Pareto Front")?;
        buffer.set_color(ColorSpec::new().set_bold(true))?;
        writeln!(buffer, ": ")?;
        buffer.reset()?;
        pareto_front
            .into_iter()
            .try_fold((), |_, pp| self.print_non_dom(&mut buffer, pp))?;
        Self::end_block(&mut buffer)?;
        self.stdout.print(&buffer)?;
        Ok(())
    }

    pub fn print_stats(&self, stats: Stats) -> Result<(), IOError> {
        if self.print_stats {
            let mut buffer = self.stdout.buffer();
            Self::start_block(&mut buffer)?;
            buffer.set_color(ColorSpec::new().set_bold(true).set_fg(Some(Color::Blue)))?;
            write!(buffer, "Solver Stats")?;
            buffer.reset()?;
            buffer.set_color(ColorSpec::new().set_bold(true))?;
            writeln!(buffer, ": ")?;
            buffer.reset()?;
            Self::print_parameter(&mut buffer, "n-solve-calls", stats.n_solve_calls)?;
            Self::print_parameter(&mut buffer, "n-solutions", stats.n_solutions)?;
            Self::print_parameter(&mut buffer, "n-non-dominated", stats.n_non_dominated)?;
            Self::print_parameter(&mut buffer, "n-candidates", stats.n_candidates)?;
            Self::print_parameter(&mut buffer, "n-objectives", stats.n_objs)?;
            Self::print_parameter(&mut buffer, "n-orig-clauses", stats.n_orig_clauses)?;
            Self::end_block(&mut buffer)?;
            self.stdout.print(&buffer)?;
        }
        Ok(())
    }

    pub fn print_oracle_stats(&self, stats: SolverStats) -> Result<(), IOError> {
        if self.print_stats {
            let mut buffer = self.stdout.buffer();
            Self::start_block(&mut buffer)?;
            buffer.set_color(ColorSpec::new().set_bold(true).set_fg(Some(Color::Blue)))?;
            write!(buffer, "Oracle Stats")?;
            buffer.reset()?;
            buffer.set_color(ColorSpec::new().set_bold(true))?;
            writeln!(buffer, ": ")?;
            buffer.reset()?;
            Self::print_parameter(&mut buffer, "n-sat-solves", stats.n_sat)?;
            Self::print_parameter(&mut buffer, "n-unsat-solves", stats.n_unsat)?;
            Self::print_parameter(&mut buffer, "n-clauses", stats.n_clauses)?;
            Self::print_parameter(&mut buffer, "max-var", OptVal::new(stats.max_var))?;
            Self::print_parameter(&mut buffer, "avg-clause-len", stats.avg_clause_len)?;
            Self::print_parameter(
                &mut buffer,
                "cpu-solve-time",
                DurPrinter::new(stats.cpu_solve_time),
            )?;
            Self::end_block(&mut buffer)?;
            self.stdout.print(&buffer)?;
        }
        Ok(())
    }

    pub fn print_encoding_stats(&self, stats: Vec<EncodingStats>) -> Result<(), IOError> {
        if self.print_stats {
            let mut buffer = self.stdout.buffer();
            Self::start_block(&mut buffer)?;
            buffer.set_color(ColorSpec::new().set_bold(true).set_fg(Some(Color::Blue)))?;
            write!(buffer, "Encoding Stats")?;
            buffer.reset()?;
            buffer.set_color(ColorSpec::new().set_bold(true))?;
            writeln!(buffer, ": ")?;
            buffer.reset()?;
            stats
                .into_iter()
                .enumerate()
                .try_fold((), |_, (idx, stats)| {
                    Self::print_enc_stats(&mut buffer, idx, stats)
                })?;
            Self::end_block(&mut buffer)?;
            self.stdout.print(&buffer)?;
        }
        Ok(())
    }

    #[cfg(feature = "maxpre")]
    pub fn print_maxpre_stats(&self, stats: maxpre::Stats) -> Result<(), IOError> {
        if self.print_stats {
            let mut buffer = self.stdout.buffer();
            Self::start_block(&mut buffer)?;
            buffer.set_color(ColorSpec::new().set_bold(true).set_fg(Some(Color::Blue)))?;
            write!(buffer, "MaxPre Stats")?;
            buffer.reset()?;
            buffer.set_color(ColorSpec::new().set_bold(true))?;
            writeln!(buffer, ": ")?;
            buffer.reset()?;
            Self::print_parameter(&mut buffer, "n-objs", stats.n_objs)?;
            Self::print_parameter(
                &mut buffer,
                "n-orig-hard-clauses",
                stats.n_orig_hard_clauses,
            )?;
            Self::print_parameter(
                &mut buffer,
                "n-orig-soft-clauses",
                VecPrinter::new(&stats.n_orig_soft_clauses),
            )?;
            Self::print_parameter(&mut buffer, "max-orig-var", OptVal::new(stats.max_orig_var))?;
            Self::print_parameter(
                &mut buffer,
                "n-prepro-hard-clauses",
                stats.n_prepro_hard_clauses,
            )?;
            Self::print_parameter(
                &mut buffer,
                "n-prepro-soft-clauses",
                VecPrinter::new(&stats.n_prepro_soft_clauses),
            )?;
            Self::print_parameter(
                &mut buffer,
                "max-prepro-var",
                OptVal::new(stats.max_prepro_var),
            )?;
            Self::print_parameter(
                &mut buffer,
                "removed-weight",
                VecPrinter::new(&stats.removed_weight),
            )?;
            Self::print_parameter(
                &mut buffer,
                "prepro-time",
                DurPrinter::new(stats.prepro_time),
            )?;
            Self::print_parameter(
                &mut buffer,
                "reconst-time",
                DurPrinter::new(stats.reconst_time),
            )?;
            Self::end_block(&mut buffer)?;
            self.stdout.print(&buffer)?;
        }
        Ok(())
    }

    fn print_non_dom<S: Clone + Eq + fmt::Display>(
        &self,
        buffer: &mut Buffer,
        non_dom: NonDomPoint<S>,
    ) -> Result<(), IOError> {
        Self::start_block(buffer)?;
        buffer.set_color(ColorSpec::new().set_fg(Some(Color::Cyan)))?;
        write!(buffer, "Non-dominated Point")?;
        buffer.reset()?;
        writeln!(
            buffer,
            ": costs: {}; n-sols: {}",
            VecPrinter::new(non_dom.costs()),
            non_dom.n_sols()
        )?;
        if self.print_solutions {
            non_dom
                .into_iter()
                .try_fold((), |_, sol| writeln!(buffer, "v {}", sol))?
        }
        Self::end_block(buffer)?;
        Ok(())
    }

    fn print_enc_stats(
        buffer: &mut Buffer,
        idx: usize,
        stats: EncodingStats,
    ) -> Result<(), IOError> {
        Self::start_block(buffer)?;
        buffer.set_color(ColorSpec::new().set_fg(Some(Color::Cyan)))?;
        write!(buffer, "Encoding")?;
        buffer.reset()?;
        writeln!(buffer, " #{}", idx)?;
        Self::print_parameter(buffer, "n-clauses", stats.n_clauses)?;
        Self::print_parameter(buffer, "n-vars", stats.n_vars)?;
        Self::print_parameter(buffer, "offset", stats.offset)?;
        Self::print_parameter(buffer, "unit-weight", OptVal::new(stats.unit_weight))?;
        Self::end_block(buffer)?;
        Ok(())
    }

    fn print_parameter<V: fmt::Display>(
        buffer: &mut Buffer,
        name: &str,
        val: V,
    ) -> Result<(), IOError> {
        buffer.set_color(ColorSpec::new().set_fg(Some(Color::Cyan)))?;
        write!(buffer, "{}", name)?;
        buffer.reset()?;
        writeln!(buffer, ": {}", val)?;
        Ok(())
    }

    fn start_block(buffer: &mut Buffer) -> Result<(), IOError> {
        buffer.set_color(ColorSpec::new().set_dimmed(true))?;
        write!(buffer, ">>>>>")?;
        buffer.reset()?;
        writeln!(buffer)?;
        Ok(())
    }

    fn end_block(buffer: &mut Buffer) -> Result<(), IOError> {
        buffer.set_color(ColorSpec::new().set_dimmed(true))?;
        write!(buffer, "<<<<<")?;
        buffer.reset()?;
        writeln!(buffer)?;
        Ok(())
    }
}

#[derive(Clone)]
struct LoggerConfig {
    log_candidates: bool,
    log_solutions: bool,
    log_non_dom: bool,
    log_oracle_calls: bool,
    #[cfg(feature = "sol-tightening")]
    log_heuristic_obj_improvement: bool,
    log_fence: bool,
    log_routines: usize,
    log_bound_points: bool,
    log_cores: bool,
    log_inpro: bool,
    log_hitting_sets: bool,
}

pub struct CliLogger {
    stdout: BufferWriter,
    config: LoggerConfig,
    routine_stack: Vec<(&'static str, ProcessTime)>,
}

impl WriteSolverLog for CliLogger {
    fn log_candidate(&mut self, costs: &[usize], phase: Phase) -> anyhow::Result<()> {
        if self.config.log_candidates {
            let mut buffer = self.stdout.buffer();
            buffer.set_color(ColorSpec::new().set_fg(Some(Color::Magenta)))?;
            write!(buffer, "candidate")?;
            buffer.reset()?;
            writeln!(
                buffer,
                ": costs: {}; phase: {}; cpu-time: {}",
                VecPrinter::new(costs),
                phase,
                DurPrinter::new(ProcessTime::now().as_duration()),
            )?;
            self.stdout.print(&buffer)?;
        }
        Ok(())
    }

    fn log_oracle_call(&mut self, result: SolverResult) -> anyhow::Result<()> {
        if self.config.log_oracle_calls {
            let mut buffer = self.stdout.buffer();
            buffer.set_color(ColorSpec::new().set_fg(Some(Color::Magenta)))?;
            write!(buffer, "oracle call")?;
            buffer.reset()?;
            writeln!(
                buffer,
                ": result: {}; cpu-time: {}",
                result,
                DurPrinter::new(ProcessTime::now().as_duration()),
            )?;
            self.stdout.print(&buffer)?;
        }
        Ok(())
    }

    fn log_solution(&mut self) -> anyhow::Result<()> {
        if self.config.log_solutions {
            let mut buffer = self.stdout.buffer();
            buffer.set_color(ColorSpec::new().set_fg(Some(Color::Magenta)))?;
            write!(buffer, "solution")?;
            buffer.reset()?;
            writeln!(
                buffer,
                ": cpu-time: {}",
                DurPrinter::new(ProcessTime::now().as_duration()),
            )?;
            self.stdout.print(&buffer)?;
        }
        Ok(())
    }

    fn log_non_dominated(&mut self, non_dominated: &NonDomPoint) -> anyhow::Result<()> {
        if self.config.log_non_dom {
            let mut buffer = self.stdout.buffer();
            buffer.set_color(ColorSpec::new().set_fg(Some(Color::Magenta)))?;
            write!(buffer, "non-dominated point")?;
            buffer.reset()?;
            writeln!(
                buffer,
                ": costs: {}; n-sols: {}; cpu-time: {}",
                VecPrinter::new(non_dominated.costs()),
                non_dominated.n_sols(),
                DurPrinter::new(ProcessTime::now().as_duration()),
            )?;
            self.stdout.print(&buffer)?;
        }
        Ok(())
    }

    #[cfg(feature = "sol-tightening")]
    fn log_heuristic_obj_improvement(
        &mut self,
        obj_idx: usize,
        apparent_cost: usize,
        improved_cost: usize,
    ) -> anyhow::Result<()> {
        if self.config.log_heuristic_obj_improvement {
            let mut buffer = self.stdout.buffer();
            buffer.set_color(ColorSpec::new().set_fg(Some(Color::Magenta)))?;
            write!(buffer, "heuristic objective improvement")?;
            buffer.reset()?;
            writeln!(
                buffer,
                ": obj-idx: {}; apparent-cost: {}; improved-cost: {}; cpu-time: {}",
                obj_idx,
                apparent_cost,
                improved_cost,
                DurPrinter::new(ProcessTime::now().as_duration()),
            )?;
            self.stdout.print(&buffer)?;
        }
        Ok(())
    }

    fn log_fence(&mut self, fence: &[usize]) -> anyhow::Result<()> {
        if self.config.log_fence {
            let mut buffer = self.stdout.buffer();
            buffer.set_color(ColorSpec::new().set_fg(Some(Color::Magenta)))?;
            write!(buffer, "fence update")?;
            buffer.reset()?;
            writeln!(buffer, ": {}", VecPrinter::new(fence))?;
            self.stdout.print(&buffer)?;
        }
        Ok(())
    }

    fn log_routine_start(&mut self, desc: &'static str) -> anyhow::Result<()> {
        self.routine_stack.push((desc, ProcessTime::now()));

        if self.config.log_routines >= self.routine_stack.len() {
            let mut buffer = self.stdout.buffer();
            buffer.set_color(ColorSpec::new().set_fg(Some(Color::Green)))?;
            write!(buffer, ">>> routine start")?;
            buffer.reset()?;
            writeln!(buffer, ": {}", desc)?;
            self.stdout.print(&buffer)?;
        }
        Ok(())
    }

    fn log_routine_end(&mut self) -> anyhow::Result<()> {
        let (desc, start) = self.routine_stack.pop().expect("routine stack out of sync");

        if self.config.log_routines > self.routine_stack.len() {
            let duration = ProcessTime::now().duration_since(start);

            let mut buffer = self.stdout.buffer();
            buffer.set_color(ColorSpec::new().set_fg(Some(Color::Red)))?;
            write!(buffer, "<<< routine end")?;
            buffer.reset()?;
            writeln!(
                buffer,
                ": {}; duration: {}",
                desc,
                DurPrinter::new(duration)
            )?;
            self.stdout.print(&buffer)?;
        }
        Ok(())
    }

    fn log_end_solve(&mut self) -> anyhow::Result<()> {
        while !self.routine_stack.is_empty() {
            self.log_routine_end()?;
        }
        Ok(())
    }

    fn log_ideal(&mut self, ideal: &[usize]) -> anyhow::Result<()> {
        if self.config.log_bound_points {
            let mut buffer = self.stdout.buffer();
            buffer.set_color(ColorSpec::new().set_fg(Some(Color::Cyan)))?;
            write!(buffer, "ideal point")?;
            buffer.reset()?;
            writeln!(
                buffer,
                ": costs: {}; cpu-time: {}",
                VecPrinter::new(ideal),
                DurPrinter::new(ProcessTime::now().as_duration()),
            )?;
            self.stdout.print(&buffer)?;
        }
        Ok(())
    }

    fn log_nadir(&mut self, nadir: &[usize]) -> anyhow::Result<()> {
        if self.config.log_bound_points {
            let mut buffer = self.stdout.buffer();
            buffer.set_color(ColorSpec::new().set_fg(Some(Color::Cyan)))?;
            write!(buffer, "nadir point")?;
            buffer.reset()?;
            writeln!(
                buffer,
                ": costs: {}; cpu-time: {}",
                VecPrinter::new(nadir),
                DurPrinter::new(ProcessTime::now().as_duration()),
            )?;
            self.stdout.print(&buffer)?;
        }
        Ok(())
    }

    fn log_core(&mut self, weight: usize, len: usize, red_len: usize) -> anyhow::Result<()> {
        if self.config.log_cores {
            let mut buffer = self.stdout.buffer();
            buffer.set_color(ColorSpec::new().set_fg(Some(Color::Magenta)))?;
            write!(buffer, "extracted core")?;
            buffer.reset()?;
            writeln!(
                buffer,
                ": weight: {}; original-len: {}; reduced-len: {}",
                weight, len, red_len,
            )?;
            self.stdout.print(&buffer)?;
        }
        Ok(())
    }

    fn log_core_exhaustion(&mut self, exhausted: usize, weight: usize) -> anyhow::Result<()> {
        if self.config.log_cores {
            let mut buffer = self.stdout.buffer();
            buffer.set_color(ColorSpec::new().set_fg(Some(Color::Magenta)))?;
            write!(buffer, "exhausted core")?;
            buffer.reset()?;
            writeln!(buffer, ": exhausted: {}; weight: {}", exhausted, weight)?;
            self.stdout.print(&buffer)?;
        }
        Ok(())
    }

    fn log_inprocessing(
        &mut self,
        cls_before_after: (usize, usize),
        fixed_lits: usize,
        obj_range_before_after: Vec<(usize, usize)>,
    ) -> anyhow::Result<()> {
        if self.config.log_inpro {
            let mut buffer = self.stdout.buffer();
            buffer.set_color(ColorSpec::new().set_fg(Some(Color::Cyan)))?;
            write!(buffer, "inprocessing")?;
            buffer.reset()?;
            writeln!(
                buffer,
                ": cls_before: {}; cls_after: {}; fixed_lits: {}",
                cls_before_after.0, cls_before_after.1, fixed_lits
            )?;
            buffer.set_color(ColorSpec::new().set_fg(Some(Color::Cyan)))?;
            write!(buffer, "inprocessing")?;
            buffer.reset()?;
            let ranges_before: Vec<_> = obj_range_before_after
                .iter()
                .map(|(before, _)| *before)
                .collect();
            let ranges_after: Vec<_> = obj_range_before_after
                .iter()
                .map(|(_, after)| *after)
                .collect();
            writeln!(
                buffer,
                ": obj_ranges_before: {}; obj_ranges_after: {}",
                VecPrinter::new(&ranges_before),
                VecPrinter::new(&ranges_after)
            )?;
            self.stdout.print(&buffer)?;
        }
        Ok(())
    }

    fn log_message(&mut self, msg: &str) -> anyhow::Result<()> {
        let mut buffer = self.stdout.buffer();
        writeln!(buffer, "{}", msg)?;
        self.stdout.print(&buffer)?;
        Ok(())
    }

    fn log_hitting_set(&mut self, hitting_set_val: f64, optimal: bool) -> anyhow::Result<()> {
        if self.config.log_hitting_sets {
            let mut buffer = self.stdout.buffer();
            buffer.set_color(ColorSpec::new().set_fg(Some(Color::Magenta)))?;
            write!(buffer, "extracted hitting set")?;
            buffer.reset()?;
            write!(buffer, ": val {} ", hitting_set_val.round())?;
            if optimal {
                write!(buffer, "(optimal)")?;
            }
            writeln!(buffer, "")?;
            self.stdout.print(&buffer)?;
        }
        Ok(())
    }
}

struct OptVal<T> {
    val: Option<T>,
}

impl<T> OptVal<T> {
    fn new(val: Option<T>) -> Self {
        OptVal { val }
    }
}

impl<T: fmt::Display> fmt::Display for OptVal<T> {
    fn fmt(&self, f: &mut fmt::Formatter<'_>) -> fmt::Result {
        match &self.val {
            Some(t) => fmt::Display::fmt(&t, f),
            None => write!(f, "none"),
        }
    }
}

struct VecPrinter<'a, C>
where
    C: 'a,
{
    costs: &'a [C],
}

impl<'a, C> VecPrinter<'a, C> {
    fn new(costs: &'a [C]) -> Self {
        VecPrinter { costs }
    }
}

impl<'a, C: fmt::Display> fmt::Display for VecPrinter<'a, C> {
    fn fmt(&self, f: &mut fmt::Formatter<'_>) -> fmt::Result {
        write!(f, "(")?;
        self.costs.iter().try_fold(true, |first, cost| {
            if !first {
                write!(f, ", ")?
            };
            write!(f, "{}", cost)?;
            Ok(false)
        })?;
        write!(f, ")")
    }
}

struct DurPrinter {
    dur: Duration,
}

impl DurPrinter {
    fn new(dur: Duration) -> Self {
        Self { dur }
    }
}

impl fmt::Display for DurPrinter {
    fn fmt(&self, f: &mut fmt::Formatter<'_>) -> fmt::Result {
        write!(f, "{:?}", self.dur)
    }
}

struct EnumPrinter {
    enumeration: EnumOptions,
}

impl EnumPrinter {
    fn new(enumeration: EnumOptions) -> Self {
        Self { enumeration }
    }
}

impl fmt::Display for EnumPrinter {
    fn fmt(&self, f: &mut fmt::Formatter<'_>) -> fmt::Result {
        match self.enumeration {
            EnumOptions::NoEnum => write!(f, "none"),
            EnumOptions::Solutions(None) => write!(f, "all solutions"),
            EnumOptions::PMCSs(None) => write!(f, "all Pareto-MCSs"),
            EnumOptions::Solutions(Some(limit)) => write!(f, "{} solutions", limit),
            EnumOptions::PMCSs(Some(limit)) => write!(f, "{} Pareto-MCSs", limit),
        }
    }
}

#[test]
fn verify_cli_args() {
    use clap::CommandFactory;
    CliArgs::command().debug_assert()
}<|MERGE_RESOLUTION|>--- conflicted
+++ resolved
@@ -40,54 +40,6 @@
 struct CliArgs {
     #[command(subcommand)]
     command: AlgorithmCommand,
-<<<<<<< HEAD
-}
-
-#[derive(Subcommand)]
-enum AlgorithmCommand {
-    /// P-Minimal model enumeration - Soh et al. CP'17
-    PMinimal {
-        #[command(flatten)]
-        shared: SharedArgs,
-        #[command(flatten)]
-        cb: CoreBoostingArgs,
-    },
-    /// BiOptSat Linear Sat-Unsat - Jabs et al. SAT'22
-    Bioptsat {
-        #[command(flatten)]
-        shared: SharedArgs,
-        #[command(flatten)]
-        obj_encs: ObjEncArgs,
-        #[command(flatten)]
-        cb: CoreBoostingArgs,
-    },
-    /// Lower-bounding search - Cortes et al. TACAS'23
-    LowerBounding {
-        #[command(flatten)]
-        shared: SharedArgs,
-        #[command(flatten)]
-        cb: CoreBoostingArgs,
-        /// Log fence updates
-        #[arg(long)]
-        log_fence: bool,
-    },
-    /// Paretop-k IHS
-    ParetoIhs {
-        #[command(flatten)]
-        shared: SharedArgs,
-        /// Whether to perform core boosting before running the algorithm
-        #[arg(long, default_value_t = Bool::True)]
-        core_boosting: Bool,
-        /// Log extracted hitting set values
-        #[arg(long)]
-        log_hitting_sets: bool,
-    },
-}
-
-#[derive(Args)]
-struct SharedArgs {
-=======
->>>>>>> 7345eb31
     /// Reserve variables for the encodings in advance
     #[arg(long, default_value_t = Bool::from(KernelOptions::default().reserve_enc_vars), global = true)]
     reserve_encoding_vars: Bool,
@@ -173,6 +125,14 @@
         file: FileArgs,
         #[command(flatten)]
         proof: ProofArgs,
+    },
+    /// Paretop-k IHS
+    ParetoIhs {
+        /// Log extracted hitting set values
+        #[arg(long)]
+        log_hitting_sets: bool,
+        #[command(flatten)]
+        file: FileArgs,
     },
 }
 
@@ -733,44 +693,37 @@
                 }
             }
             AlgorithmCommand::ParetoIhs {
-                shared,
-                core_boosting,
                 log_hitting_sets,
-            } => {
-                let cb = if core_boosting == Bool::True {
-                    // NOTE: dummy options, simply to signify that we want to perform coreboosting
-                    // the IHS algorithm doesn't support the same options as the other algorithms
-                    Some(CoreBoostingOptions::default())
-                } else {
-                    None
-                };
-                Cli {
-                    limits: (&shared.limits).into(),
-                    file_format: shared.file.file_format,
-                    opb_options: fio::opb::Options {
-                        first_var_idx: shared.file.first_var_idx,
-                        ..Default::default()
-                    },
-                    inst_path: shared.file.inst_path.clone(),
-                    preprocessing: shared.prepro.preprocessing.into(),
-                    maxpre_techniques: shared.prepro.maxpre_techniques.clone(),
-                    reindexing: shared.prepro.reindexing.into(),
-                    maxpre_reindexing: shared.prepro.maxpre_reindexing.into(),
-                    cadical_config: shared.cadical_config.into(),
-                    stdout: stdout(shared.log.color),
-                    stderr: stderr(shared.log.color),
-                    print_solver_config: shared.log.print_solver_config,
-                    print_solutions: shared.log.print_solutions,
-                    print_stats: !shared.log.no_print_stats,
-                    color: shared.log.color,
-                    logger_config: LoggerConfig {
-                        log_hitting_sets: log_hitting_sets || shared.log.verbosity >= 2,
-                        ..(&shared.log).into()
-                    },
-                    alg: Algorithm::ParetoIhs(kernel_opts(shared, false), cb),
-                    proof_paths: None,
-                }
-            }
+                file,
+            } => Cli {
+                limits: args.limits.into(),
+                file_format: file.file_format,
+                opb_options: fio::opb::Options {
+                    first_var_idx: file.first_var_idx,
+                    ..Default::default()
+                },
+                inst_path: file.inst_path.clone(),
+                #[cfg(feature = "maxpre")]
+                preprocessing: args.prepro.preprocessing.into(),
+                #[cfg(feature = "maxpre")]
+                maxpre_techniques: args.prepro.maxpre_techniques.clone(),
+                reindexing: args.prepro.reindexing.into(),
+                #[cfg(feature = "maxpre")]
+                maxpre_reindexing: args.prepro.maxpre_reindexing.into(),
+                cadical_config: args.cadical_config,
+                stdout: stdout(args.log.color),
+                stderr: stderr(args.log.color),
+                print_solver_config: args.log.print_solver_config,
+                print_solutions: args.log.print_solutions,
+                print_stats: !args.log.no_print_stats,
+                color: args.log.color,
+                logger_config: LoggerConfig {
+                    log_hitting_sets: log_hitting_sets || args.log.verbosity >= 2,
+                    ..args.log.into()
+                },
+                alg: Algorithm::ParetoIhs(kernel_opts, cb),
+                proof_paths: None,
+            },
         }
     }
 
@@ -868,13 +821,21 @@
             writeln!(buffer, ": ")?;
             buffer.reset()?;
             match &self.alg {
-                Algorithm::PMinimal(opts, cb_opts) | Algorithm::LowerBounding(opts, cb_opts) => {
+                Algorithm::PMinimal(opts, cb_opts)
+                | Algorithm::LowerBounding(opts, cb_opts)
+                | Algorithm::ParetoIhs(opts, cb_opts) => {
                     Self::print_parameter(
                         &mut buffer,
                         "enumeration",
                         EnumPrinter::new(opts.enumeration),
                     )?;
-                    Self::print_parameter(&mut buffer, "reserve-enc-vars", opts.reserve_enc_vars)?;
+                    if !matches!(self.alg, Algorithm::ParetoIhs(..)) {
+                        Self::print_parameter(
+                            &mut buffer,
+                            "reserve-enc-vars",
+                            opts.reserve_enc_vars,
+                        )?;
+                    }
                     Self::print_parameter(&mut buffer, "core-boosting", cb_opts.is_some())?;
                 }
                 Algorithm::BiOptSat(opts, pb_enc, card_enc, cb_opts) => {
@@ -886,9 +847,6 @@
                     Self::print_parameter(&mut buffer, "reserve-enc-vars", opts.reserve_enc_vars)?;
                     Self::print_parameter(&mut buffer, "obj-pb-encoding", pb_enc)?;
                     Self::print_parameter(&mut buffer, "obj-card-encoding", card_enc)?;
-                    Self::print_parameter(&mut buffer, "core-boosting", cb_opts.is_some())?;
-                }
-                Algorithm::ParetoIhs(_, cb_opts) => {
                     Self::print_parameter(&mut buffer, "core-boosting", cb_opts.is_some())?;
                 }
             }
